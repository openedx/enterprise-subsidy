--- conflicted
+++ resolved
@@ -68,7 +68,6 @@
             for entitlement in content_data.get('entitlements', []):
                 if entitlement.get('mode') == enrollment_mode_for_content:
                     content_price = entitlement.get('price')
-<<<<<<< HEAD
 
         return content_price
 
@@ -89,8 +88,6 @@
 
         if content_price:
             return int(Decimal(content_price) * CENTS_PER_DOLLAR)
-=======
->>>>>>> 4099cbfb
         else:
             content_price = course_run_data.get('first_enrollable_paid_seat_price')
 
